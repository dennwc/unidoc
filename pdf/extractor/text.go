/*
 * This file is subject to the terms and conditions defined in
 * file 'LICENSE.md', which is part of this source code package.
 */

package extractor

import (
	"errors"
	"fmt"
	"math"
	"sort"
	"strings"
	"unicode"

	"github.com/unidoc/unidoc/common"
	"github.com/unidoc/unidoc/pdf/contentstream"
	"github.com/unidoc/unidoc/pdf/core"
	"github.com/unidoc/unidoc/pdf/internal/transform"
	"github.com/unidoc/unidoc/pdf/model"
	"golang.org/x/text/unicode/norm"
)

// ExtractText processes and extracts all text data in content streams and returns as a string.
// It takes into account character encodings in the PDF file, which are decoded by
// CharcodeBytesToUnicode.
// Characters that can't be decoded are replaced with MissingCodeRune ('\ufffd' = �).
func (e *Extractor) ExtractText() (string, error) {
	text, _, _, err := e.ExtractTextWithStats()
	return text, err
}

// ExtractTextWithStats works like ExtractText but returns the number of characters in the output (`numChars`) and the
// the number of characters that were not decoded (`numMisses`).
func (e *Extractor) ExtractTextWithStats() (extracted string, numChars int, numMisses int, err error) {
	textList, numChars, numMisses, err := e.ExtractXYText()
	if err != nil {
		return "", numChars, numMisses, err
	}
	return textList.ToText(), numChars, numMisses, nil
}

// ExtractXYText returns the text contents of `e` as a TextList.
func (e *Extractor) ExtractXYText() (*TextList, int, int, error) {
	textList := &TextList{}
	state := newTextState()
	fontStack := fontStacker{}
	var to *textObject

	cstreamParser := contentstream.NewContentStreamParser(e.contents)
	operations, err := cstreamParser.Parse()
	if err != nil {
		common.Log.Debug("ERROR: ExtractXYText parse failed. err=%v", err)
		return textList, state.numChars, state.numMisses, err
	}

	processor := contentstream.NewContentStreamProcessor(*operations)

	processor.AddHandler(contentstream.HandlerConditionEnumAllOperands, "",
		func(op *contentstream.ContentStreamOperation, gs contentstream.GraphicsState,
			resources *model.PdfPageResources) error {

			operand := op.Operand

			switch operand {
			case "q":
				if !fontStack.empty() {
					common.Log.Trace("Save font state: %s\n%s",
						fontStack.peek(), fontStack.String())
					fontStack.push(fontStack.peek())
				}
				if state.Tf != nil {
					common.Log.Trace("Save font state: %s\n->%s\n%s",
						fontStack.peek(), state.Tf, fontStack.String())
					fontStack.push(state.Tf)
				}
			case "Q":
				if !fontStack.empty() {
					common.Log.Trace("Restore font state: %s\n->%s\n%s",
						fontStack.peek(), fontStack.get(-2), fontStack.String())
					fontStack.pop()
				}
				if len(fontStack) >= 2 {
					common.Log.Trace("Restore font state: %s\n->%s\n%s",
						state.Tf, fontStack.peek(), fontStack.String())
					state.Tf = fontStack.pop()
				}
			case "BT": // Begin text
				// Begin a text object, initializing the text matrix, Tm, and the text line matrix,
				// Tlm, to the identity matrix. Text objects shall not be nested; a second BT shall
				// not appear before an ET.
				if to != nil {
					common.Log.Debug("BT called while in a text object")
				}
				to = newTextObject(e, gs, &state, &fontStack)
			case "ET": // End Text
				*textList = append(*textList, to.Texts...)
				to = nil
			case "T*": // Move to start of next text line
				to.nextLine()
			case "Td": // Move text location
				if ok, err := to.checkOp(op, 2, true); !ok {
					common.Log.Debug("ERROR: err=%v", err)
					return err
				}
				x, y, err := toFloatXY(op.Params)
				if err != nil {
					return err
				}
				to.moveText(x, y)
			case "TD": // Move text location and set leading.
				if ok, err := to.checkOp(op, 2, true); !ok {
					common.Log.Debug("ERROR: err=%v", err)
					return err
				}
				x, y, err := toFloatXY(op.Params)
				if err != nil {
					common.Log.Debug("ERROR: err=%v", err)
					return err
				}
				to.moveTextSetLeading(x, y)
			case "Tj": // Show text
				if ok, err := to.checkOp(op, 1, true); !ok {
					common.Log.Debug("ERROR: Tj op=%s err=%v", op, err)
					return err
				}
				charcodes, ok := core.GetStringBytes(op.Params[0])
				if !ok {
					common.Log.Debug("ERROR: Tj op=%s GetStringBytes failed", op)
					return core.ErrTypeError
				}
				return to.showText(charcodes)
			case "TJ": // Show text with adjustable spacing
				if ok, err := to.checkOp(op, 1, true); !ok {
					common.Log.Debug("ERROR: TJ err=%v", err)
					return err
				}
				args, ok := core.GetArray(op.Params[0])
				if !ok {
					common.Log.Debug("ERROR: Tj op=%s GetArrayVal failed", op)
					return err
				}
				return to.showTextAdjusted(args)
			case "'": // Move to next line and show text
				if ok, err := to.checkOp(op, 1, true); !ok {
					common.Log.Debug("ERROR: ' err=%v", err)
					return err
				}
				charcodes, ok := core.GetStringBytes(op.Params[0])
				if !ok {
					common.Log.Debug("ERROR: ' op=%s GetStringBytes failed", op)
					return core.ErrTypeError
				}
				to.nextLine()
				return to.showText(charcodes)
			case `"`: // Set word and character spacing, move to next line, and show text
				if ok, err := to.checkOp(op, 1, true); !ok {
					common.Log.Debug("ERROR: \" err=%v", err)
					return err
				}
				x, y, err := toFloatXY(op.Params[:2])
				if err != nil {
					return err
				}
				charcodes, ok := core.GetStringBytes(op.Params[2])
				if !ok {
					common.Log.Debug("ERROR: \" op=%s GetStringBytes failed", op)
					return core.ErrTypeError
				}
				to.setCharSpacing(x)
				to.setWordSpacing(y)
				to.nextLine()
				return to.showText(charcodes)
			case "TL": // Set text leading
				y, err := floatParam(op)
				if err != nil {
					common.Log.Debug("ERROR: TL err=%v", err)
					return err
				}
				to.setTextLeading(y)
			case "Tc": // Set character spacing
				y, err := floatParam(op)
				if err != nil {
					common.Log.Debug("ERROR: Tc err=%v", err)
					return err
				}
				to.setCharSpacing(y)
			case "Tf": // Set font
				if to == nil {
					// This is needed for 26-Hazard-Thermal-environment.pdf
					to = newTextObject(e, gs, &state, &fontStack)
				}
				if ok, err := to.checkOp(op, 2, true); !ok {
					common.Log.Debug("ERROR: Tf err=%v", err)
					return err
				}
				name, ok := core.GetNameVal(op.Params[0])
				if !ok {
					common.Log.Debug("ERROR: Tf op=%s GetNameVal failed", op)
					return core.ErrTypeError
				}
				size, err := core.GetNumberAsFloat(op.Params[1])
				if !ok {
					common.Log.Debug("ERROR: Tf op=%s GetFloatVal failed. err=%v", op, err)
					return err
				}
				err = to.setFont(name, size)
				if err != nil {
					return err
				}
			case "Tm": // Set text matrix
				if ok, err := to.checkOp(op, 6, true); !ok {
					common.Log.Debug("ERROR: Tm err=%v", err)
					return err
				}
				floats, err := core.GetNumbersAsFloat(op.Params)
				if err != nil {
					common.Log.Debug("ERROR: err=%v", err)
					return err
				}
				to.setTextMatrix(floats)
			case "Tr": // Set text rendering mode
				if ok, err := to.checkOp(op, 1, true); !ok {
					common.Log.Debug("ERROR: Tr err=%v", err)
					return err
				}
				mode, ok := core.GetIntVal(op.Params[0])
				if !ok {
					common.Log.Debug("ERROR: Tr op=%s GetIntVal failed", op)
					return core.ErrTypeError
				}
				to.setTextRenderMode(mode)
			case "Ts": // Set text rise
				if ok, err := to.checkOp(op, 1, true); !ok {
					common.Log.Debug("ERROR: Ts err=%v", err)
					return err
				}
				y, err := core.GetNumberAsFloat(op.Params[0])
				if err != nil {
					common.Log.Debug("ERROR: err=%v", err)
					return err
				}
				to.setTextRise(y)
			case "Tw": // Set word spacing
				if ok, err := to.checkOp(op, 1, true); !ok {
					common.Log.Debug("ERROR: err=%v", err)
					return err
				}
				y, err := core.GetNumberAsFloat(op.Params[0])
				if err != nil {
					common.Log.Debug("ERROR: err=%v", err)
					return err

				}
				to.setWordSpacing(y)
			case "Tz": // Set horizontal scaling
				if ok, err := to.checkOp(op, 1, true); !ok {
					common.Log.Debug("ERROR: err=%v", err)
					return err
				}
				y, err := core.GetNumberAsFloat(op.Params[0])
				if err != nil {
					common.Log.Debug("ERROR: err=%v", err)
					return err
				}
				to.setHorizScaling(y)
			}

			return nil
		})

	err = processor.Process(e.resources)
	if err != nil {
		common.Log.Debug("ERROR: Processing: err=%v", err)
	}
	return textList, state.numChars, state.numMisses, err
}

//
// Text operators
//

// moveText "Td" Moves start of text by `tx`,`ty`.
// Move to the start of the next line, offset from the start of the current line by (tx, ty).
// tx and ty are in unscaled text space units.
func (to *textObject) moveText(tx, ty float64) {
	to.moveTo(tx, ty)
}

// moveTextSetLeading "TD" Move text location and set leading.
// Move to the start of the next line, offset from the start of the current line by (tx, ty). As a
// side effect, this operator shall set the leading parameter in the text state. This operator shall
// have the same effect as this code:
//  −ty TL
//  tx ty Td
func (to *textObject) moveTextSetLeading(tx, ty float64) {
	to.State.Tl = -ty
	to.moveTo(tx, ty)
}

// nextLine "T*"" Moves start of text `Line` to next text line
// Move to the start of the next line. This operator has the same effect as the code
//    0 -Tl Td
// where Tl denotes the current leading parameter in the text state. The negative of Tl is used
// here because Tl is the text leading expressed as a positive number. Going to the next line
// entails decreasing the y coordinate. (page 250)
func (to *textObject) nextLine() {
	to.moveTo(0, -to.State.Tl)
}

// setTextMatrix "Tm".
// Set the text matrix, Tm, and the text line matrix, Tlm to the Matrix specified by the 6 numbers
// in `f` (page 250).
func (to *textObject) setTextMatrix(f []float64) {
	if len(f) != 6 {
		common.Log.Debug("ERROR: len(f) != 6 (%d)", len(f))
		return
	}
	a, b, c, d, tx, ty := f[0], f[1], f[2], f[3], f[4], f[5]
	to.Tm = transform.NewMatrix(a, b, c, d, tx, ty)
	to.Tlm = to.Tm
}

// showText "Tj". Show a text string.
func (to *textObject) showText(charcodes []byte) error {
	return to.renderText(charcodes)
}

// showTextAdjusted "TJ". Show text with adjustable spacing.
func (to *textObject) showTextAdjusted(args *core.PdfObjectArray) error {
	vertical := false
	for _, o := range args.Elements() {
		switch o.(type) {
		case *core.PdfObjectFloat, *core.PdfObjectInteger:
			x, err := core.GetNumberAsFloat(o)
			if err != nil {
				common.Log.Debug("ERROR: showTextAdjusted. Bad numerical arg. o=%s args=%+v", o, args)
				return err
			}
			dx, dy := -x*0.001*to.State.Tfs, 0.0
			if vertical {
				dy, dx = dx, dy
			}
			td := translationMatrix(transform.Point{X: dx, Y: dy})
			to.Tm = td.Mult(to.Tm)
			common.Log.Trace("showTextAdjusted: dx,dy=%3f,%.3f Tm=%s", dx, dy, to.Tm)
		case *core.PdfObjectString:
			charcodes, ok := core.GetStringBytes(o)
			if !ok {
				common.Log.Trace("showTextAdjusted: Bad string arg. o=%s args=%+v", o, args)
				return core.ErrTypeError
			}
			to.renderText(charcodes)
		default:
			common.Log.Debug("ERROR: showTextAdjusted. Unexpected type (%T) args=%+v", o, args)
			return core.ErrTypeError
		}
	}
	return nil
}

// setTextLeading "TL". Set text leading.
func (to *textObject) setTextLeading(y float64) {
	if to == nil || to.State == nil {
		return
	}
	to.State.Tl = y
}

// setCharSpacing "Tc". Set character spacing.
func (to *textObject) setCharSpacing(x float64) {
	if to == nil {
		return
	}
	to.State.Tc = x
}

// setFont "Tf". Set font.
func (to *textObject) setFont(name string, size float64) error {
	if to == nil {
		return nil
	}
	font, err := to.getFont(name)
	if err == nil {
		to.State.Tf = font
		if len(*to.fontStack) == 0 {
			to.fontStack.push(font)
		} else {
			(*to.fontStack)[len(*to.fontStack)-1] = font
		}
	} else if err == model.ErrFontNotSupported {
		// TODO: Do we need to handle this case in a special way?
		return err
	} else {
		return err
	}
	to.State.Tfs = size
	return nil
}

// setTextRenderMode "Tr". Set text rendering mode.
func (to *textObject) setTextRenderMode(mode int) {
	if to == nil {
		return
	}
	to.State.Tmode = RenderMode(mode)
}

// setTextRise "Ts". Set text rise.
func (to *textObject) setTextRise(y float64) {
	if to == nil {
		return
	}
	to.State.Trise = y
}

// setWordSpacing "Tw". Set word spacing.
func (to *textObject) setWordSpacing(y float64) {
	if to == nil {
		return
	}
	to.State.Tw = y
}

// setHorizScaling "Tz". Set horizontal scaling.
func (to *textObject) setHorizScaling(y float64) {
	if to == nil {
		return
	}
	to.State.Th = y
}

// floatParam returns the single float parameter of operator `op`, or an error if it doesn't have
// a single float parameter or we aren't in a text stream.
func floatParam(op *contentstream.ContentStreamOperation) (float64, error) {
	if len(op.Params) != 1 {
		err := errors.New("incorrect parameter count")
		common.Log.Debug("ERROR: %#q should have %d input params, got %d %+v",
			op.Operand, 1, len(op.Params), op.Params)
		return 0.0, err
	}
	return core.GetNumberAsFloat(op.Params[0])
}

// checkOp returns true if we are in a text stream and `op` has `numParams` params.
// If `hard` is true and the number of params don't match, an error is returned.
func (to *textObject) checkOp(op *contentstream.ContentStreamOperation, numParams int,
	hard bool) (ok bool, err error) {
	if to == nil {
		var params []core.PdfObject
		if numParams > 0 {
			params = op.Params
			if len(params) > numParams {
				params = params[:numParams]
			}
		}
		common.Log.Debug("%#q operand outside text. params=%+v", op.Operand, params)
	}
	if numParams >= 0 {
		if len(op.Params) != numParams {
			if hard {
				err = errors.New("incorrect parameter count")
			}
			common.Log.Debug("ERROR: %#q should have %d input params, got %d %+v",
				op.Operand, numParams, len(op.Params), op.Params)
			return false, err
		}
	}
	return true, nil
}

// fontStacker is the PDF font stack implementation.
type fontStacker []*model.PdfFont

// String returns a string describing the current state of the font stack.
func (fontStack *fontStacker) String() string {
	parts := []string{"---- font stack"}
	for i, font := range *fontStack {
		s := "<nil>"
		if font != nil {
			s = font.String()
		}
		parts = append(parts, fmt.Sprintf("\t%2d: %s", i, s))
	}
	return strings.Join(parts, "\n")
}

// push pushes `font` onto the font stack.
func (fontStack *fontStacker) push(font *model.PdfFont) {
	*fontStack = append(*fontStack, font)
}

// pop pops and returns the element on the top of the font stack if there is one or nil if there isn't.
func (fontStack *fontStacker) pop() *model.PdfFont {
	if fontStack.empty() {
		return nil
	}
	font := (*fontStack)[len(*fontStack)-1]
	*fontStack = (*fontStack)[:len(*fontStack)-1]
	return font
}

// peek returns the element on the top of the font stack if there is one or nil if there isn't.
func (fontStack *fontStacker) peek() *model.PdfFont {
	if fontStack.empty() {
		return nil
	}
	return (*fontStack)[len(*fontStack)-1]
}

// get returns the `idx`'th element of the font stack if there is one or nil if there isn't.
//  idx = 0: bottom of font stack
//  idx = len(fontstack) - 1: top of font stack
//  idx = -n is same as dx = len(fontstack) - n, so fontstack.get(-1) is same as fontstack.peek()
func (fontStack *fontStacker) get(idx int) *model.PdfFont {
	if idx < 0 {
		idx += fontStack.size()
	}
	if idx < 0 || idx > fontStack.size()-1 {
		return nil
	}
	return (*fontStack)[idx]
}

// empty returns true if the font stack is empty.
func (fontStack *fontStacker) empty() bool {
	return len(*fontStack) == 0
}

// size returns the number of elements in the font stack.
func (fontStack *fontStacker) size() int {
	return len(*fontStack)
}

// 9.3 Text State Parameters and Operators (page 243)
// Some of these parameters are expressed in unscaled text space units. This means that they shall
// be specified in a coordinate system that shall be defined by the text matrix, Tm but shall not be
// scaled by the font size parameter, Tfs.

// textState represents the text state.
type textState struct {
	Tc    float64        // Character spacing. Unscaled text space units.
	Tw    float64        // Word spacing. Unscaled text space units.
	Th    float64        // Horizontal scaling.
	Tl    float64        // Leading. Unscaled text space units. Used by TD,T*,'," see Table 108.
	Tfs   float64        // Text font size.
	Tmode RenderMode     // Text rendering mode.
	Trise float64        // Text rise. Unscaled text space units. Set by Ts.
	Tf    *model.PdfFont // Text font.
	// For debugging
	numChars  int
	numMisses int
}

// 9.4.1 General (page 248)
// A PDF text object consists of operators that may show text strings, move the text position, and
// set text state and certain other parameters. In addition, two parameters may be specified only
// within a text object and shall not persist from one text object to the next:
//   • Tm, the text matrix
//   • Tlm, the text line matrix
//
// Text space is converted to device space by this transform (page 252)
// Trm is the text rendering matrix
//        | Tfs x Th   0      0 |
// Trm  = | 0         Tfs     0 | × Tm × CTM
//        | 0         Trise   1 |
// This corresponds to the following code in renderText()
//  trm := stateMatrix.Mult(to.Tm).Mult(to.gs.CTM))

// textObject represents a PDF text object.
type textObject struct {
	e         *Extractor
	gs        contentstream.GraphicsState
	fontStack *fontStacker
	State     *textState
	Tm        transform.Matrix // Text matrix. For the character pointer.
	Tlm       transform.Matrix // Text line matrix. For the start of line pointer.
	Texts     []XYText         // Text gets written here.
}

// newTextState returns a default textState.
func newTextState() textState {
	return textState{
		Th:    100,
		Tmode: RenderModeFill,
	}
}

// newTextObject returns a default textObject.
func newTextObject(e *Extractor, gs contentstream.GraphicsState, state *textState,
	fontStack *fontStacker) *textObject {
	return &textObject{
		e:         e,
		gs:        gs,
		fontStack: fontStack,
		State:     state,
		Tm:        transform.IdentityMatrix(),
		Tlm:       transform.IdentityMatrix(),
	}
}

// renderText processes and renders byte array `data` for extraction purposes.
func (to *textObject) renderText(data []byte) error {
	font := to.getCurrentFont()

	charcodes := font.BytesToCharcodes(data)

	str, numChars, numMisses := font.CharcodesToUnicodeWithStats(charcodes)
	if numMisses > 0 {
		common.Log.Debug("renderText: numChars=%d numMisses=%d", numChars, numMisses)
	}

	to.State.numChars += numChars
	to.State.numMisses += numMisses

	state := to.State
	tfs := state.Tfs
	th := state.Th / 100.0
	spaceMetrics, ok := font.GetRuneCharMetrics(' ')
	if !ok {
		spaceMetrics, ok = font.GetCharMetrics(32)
	}
	if !ok {
		spaceMetrics, _ = model.DefaultFont().GetRuneCharMetrics(' ')
	}
	spaceWidth := spaceMetrics.Wx * glyphTextRatio
	common.Log.Trace("spaceWidth=%.2f text=%q font=%s fontSize=%.1f", spaceWidth, str, font, tfs)

	stateMatrix := transform.NewMatrix(
		tfs*th, 0,
		0, tfs,
		0, state.Trise)

	common.Log.Trace("renderText: %d codes=%+v str=%q", len(charcodes), charcodes, str)

	for i, r := range str {
		// TODO(peterwilliams97): Need to find and fix cases where this happens.
		if r == '\x00' {
			continue
		}

		code := charcodes[i]
		// The location of the text on the page in device coordinates is given by trm, the text
		// rendering matrix.
		trm := stateMatrix.Mult(to.Tm).Mult(to.gs.CTM)

		// calculate the text location displacement due to writing `r`. We will use this to update
		// to.Tm

		// w is the unscaled movement at the end of a word.
		w := 0.0
		if r == ' ' {
			w = state.Tw
		}

		m, ok := font.GetCharMetrics(code)
		if !ok {
			common.Log.Debug("ERROR: No metric for code=%d r=0x%04x=%+q %s", code, r, r, font)
			return errors.New("no char metrics")
		}

		// c is the character size in unscaled text units.
		c := transform.Point{X: m.Wx * glyphTextRatio, Y: m.Wy * glyphTextRatio}

		// t0 is the end of this character.
		// t is the displacement of the text cursor when the character is rendered.
		t0 := transform.Point{X: (c.X*tfs + w) * th}
		t := transform.Point{X: (c.X*tfs + state.Tc + w) * th}

		// td, td0 are t, t0 in matrix form.
		// td0 is where this character ends. td is where the next character starts.
		td0 := translationMatrix(t0)
		td := translationMatrix(t)

		common.Log.Trace("\"%s\" stateMatrix=%s CTM=%s Tm=%s", r, stateMatrix, to.gs.CTM, to.Tm)
		common.Log.Trace("tfs=%.3f th=%.3f Tc=%.3f w=%.3f (Tw=%.3f)", tfs, th, state.Tc, w, state.Tw)
		common.Log.Trace("m=%s c=%+v t0=%+v td0=%s trm0=%s", m, c, t0, td0, td0.Mult(to.Tm).Mult(to.gs.CTM))

		xyt := to.newXYText(
			string(r),
			trm,
			translation(td0.Mult(to.Tm).Mult(to.gs.CTM)),
			spaceWidth*trm.ScalingFactorX())
		common.Log.Trace("i=%d code=%d xyt=%s trm=%s", i, code, xyt, trm)
		to.Texts = append(to.Texts, xyt)

		// update the text matrix by the displacement of the text location.
		to.Tm = td.Mult(to.Tm)
		common.Log.Trace("to.Tm=%s", to.Tm)
	}

	return nil
}

// glyphTextRatio converts Glyph metrics units to unscaled text space units.
const glyphTextRatio = 1.0 / 1000.0

// translation returns the translation part of `m`.
func translation(m transform.Matrix) transform.Point {
	tx, ty := m.Translation()
	return transform.Point{tx, ty}
}

// translationMatrix returns a matrix that translates by `p`.
func translationMatrix(p transform.Point) transform.Matrix {
	return transform.TranslationMatrix(p.X, p.Y)
}

// moveTo moves the start of line pointer by `tx`,`ty` and sets the text pointer to the
// start of line pointer.
// Move to the start of the next line, offset from the start of the current line by (tx, ty).
// `tx` and `ty` are in unscaled text space units.
func (to *textObject) moveTo(tx, ty float64) {
	to.Tlm = transform.NewMatrix(1, 0, 0, 1, tx, ty).Mult(to.Tlm)
	to.Tm = to.Tlm
}

// XYText represents text drawn on a page and its position in device coordinates.
// All dimensions are in device coordinates.
type XYText struct {
	Text          string          // The text.
	Orient        int             // The text orientation in degrees. This is the current TRM rounded to 10°.
	OrientedStart transform.Point // Left of text in orientation where text is horizontal.
	OrientedEnd   transform.Point // Right of text in orientation where text is horizontal.
	Height        float64         // Text height.
	SpaceWidth    float64         // Best guess at the width of a space in the font the text was rendered with.
	count         int64           // To help with reading debug logs.
}

// newXYText returns an XYText for text `text` rendered with text rendering matrix (TRM) `trm` and end
// of character device coordinates `end`. `spaceWidth` is our best guess at the width of a space in
// the font the text is rendered in device coordinates.
func (to *textObject) newXYText(text string, trm transform.Matrix, end transform.Point, spaceWidth float64) XYText {
	to.e.textCount++
	theta := trm.Angle()
	orient := nearestMultiple(theta, 10)
	var height float64
	if orient%180 != 90 {
		height = trm.ScalingFactorY()
	} else {
		height = trm.ScalingFactorX()
	}

	return XYText{
		Text:          text,
		Orient:        orient,
		OrientedStart: translation(trm).Rotate(theta),
		OrientedEnd:   end.Rotate(theta),
		Height:        height,
		SpaceWidth:    spaceWidth,
		count:         to.e.textCount,
	}
}

// nearestMultiple return the multiple of `m` that is closest to `x`.
func nearestMultiple(x float64, m int) int {
	if m == 0 {
		m = 1
	}
	fac := float64(m)
	return int(math.Round(x/fac) * fac)
}

// String returns a string describing `t`.
func (t XYText) String() string {
	return fmt.Sprintf("XYText{@%03d [%.3f,%.3f] %.1f %d° %q}",
		t.count, t.OrientedStart.X, t.OrientedStart.Y, t.Width(), t.Orient, truncate(t.Text, 100))
}

// Width returns the width of `t`.Text in the text direction.
func (t XYText) Width() float64 {
	return math.Abs(t.OrientedStart.X - t.OrientedEnd.X)
}

// TextList is a list of texts and their positions on a PDF page.
type TextList []XYText

// Length returns the number of elements in `tl`.
func (tl TextList) Length() int {
	return len(tl)
}

// height returns the max height of the elements in `tl`.
func (tl TextList) height() float64 {
	fontHeight := 0.0
	for _, t := range tl {
		if t.Height > fontHeight {
			fontHeight = t.Height
		}
	}
	return fontHeight
}

// ToText returns the contents of `tl` as a single string.
func (tl TextList) ToText() string {

	fontHeight := tl.height()
	// We sort with a y tolerance to allow for subscripts, diacritics etc.
	tol := minFloat(fontHeight*0.2, 5.0)
	common.Log.Trace("ToText: fontHeight=%.1f tol=%.1f", fontHeight, tol)

	tl.SortPosition(tol)

	lines := tl.toLines(tol)
	texts := make([]string, 0, len(lines))
	for _, l := range lines {
		texts = append(texts, l.Text)
	}
	return strings.Join(texts, "\n")
}

// SortPosition sorts a text list by its elements' position on a page.
// Sorting is by orientation then top to bottom, left to right when page is orientated so that text
// is horizontal.
func (tl *TextList) SortPosition(tol float64) {
	sort.SliceStable(*tl, func(i, j int) bool {
		ti, tj := (*tl)[i], (*tl)[j]
		if ti.Orient != tj.Orient {
			return ti.Orient < tj.Orient
		}
		if math.Abs(ti.OrientedStart.Y-tj.OrientedStart.Y) > tol {
			return ti.OrientedStart.Y > tj.OrientedStart.Y
		}
		return ti.OrientedStart.X < tj.OrientedStart.X
	})
}

// Line represents a line of text on a page.
type Line struct {
	Y     float64   // y position of line.
	Dx    []float64 // x distance between successive words in line.
	Text  string    // text in the line.
	Words []string  // words in the line.
}

// toLines returns the text and positions in `tl` as a slice of Line.
// NOTE: Caller must sort the text list top-to-bottom, left-to-right (for orientation adjusted so
// that text is horizontal) before calling this function.
func (tl TextList) toLines(tol float64) []Line {
	// We divide `tl` into slices which contain texts with the same orientation, extract the lines
	// for each orientation then return the concatention of these lines sorted by orientation.
	tlOrient := make(map[int]TextList, len(tl))
	for _, t := range tl {
		tlOrient[t.Orient] = append(tlOrient[t.Orient], t)
	}
	var lines []Line
	for _, o := range orientKeys(tlOrient) {
		lines = append(lines, tlOrient[o].toLinesOrient(tol)...)
	}
	return lines
}

// toLinesOrient returns the text and positions in `tl` as a slice of Line.
// NOTE: This function only works on text lists where all text is the same orientation so it should
// only be called from toLines.
// Caller must sort the text list top-to-bottom, left-to-right (for orientation adjusted so
// that text is horizontal) before calling this function.
func (tl TextList) toLinesOrient(tol float64) []Line {
	if len(tl) == 0 {
		return []Line{}
	}
	var lines []Line
	var words []string
	var x []float64
	y := tl[0].OrientedStart.Y

	scanning := false

	averageCharWidth := exponAve{}
	wordSpacing := exponAve{}
	lastEndX := 0.0 // lastEndX is tl[i-1].OrientedEnd.X

	for _, t := range tl {
		if t.OrientedStart.Y+tol < y {
			if len(words) > 0 {
				line := newLine(y, x, words)
				if averageCharWidth.running {
					line = combineDiacritics(line, averageCharWidth.ave)
					line = removeDuplicates(line, averageCharWidth.ave)
				}
				lines = append(lines, line)
			}
			words = []string{}
			x = []float64{}
			y = t.OrientedStart.Y
			scanning = false
		}

		// Detect text movements that represent spaces on the printed page.
		// We use a heuristic from PdfBox: If the next character starts to the right of where a
		// character after a space at "normal spacing" would start, then there is a space before it.
		// The tricky thing to guess here is the width of a space at normal spacing.
		// We follow PdfBox and use minFloat(deltaSpace, deltaCharWidth).
		deltaSpace := 0.0
		if t.SpaceWidth == 0 {
			deltaSpace = math.MaxFloat64
		} else {
			wordSpacing.update(t.SpaceWidth)
			deltaSpace = wordSpacing.ave * 0.5
		}
		averageCharWidth.update(t.Width())
		deltaCharWidth := averageCharWidth.ave * 0.3

		isSpace := false
		nextWordX := lastEndX + minFloat(deltaSpace, deltaCharWidth)
		if scanning && t.Text != " " {
			isSpace = nextWordX < t.OrientedStart.X
		}
		common.Log.Trace("t=%s", t)
		common.Log.Trace("width=%.2f delta=%.2f deltaSpace=%.2g deltaCharWidth=%.2g",
			t.Width(), minFloat(deltaSpace, deltaCharWidth), deltaSpace, deltaCharWidth)
		common.Log.Trace("%+q [%.1f, %.1f] lastEndX=%.2f nextWordX=%.2f (%.2f) isSpace=%t",
			t.Text, t.OrientedStart.X, t.OrientedStart.Y, lastEndX, nextWordX,
			nextWordX-t.OrientedStart.X, isSpace)

		if isSpace {
			words = append(words, " ")
			x = append(x, (lastEndX+t.OrientedStart.X)*0.5)
		}

		// Add the text to the line.
		lastEndX = t.OrientedEnd.X
		words = append(words, t.Text)
		x = append(x, t.OrientedStart.X)
		scanning = true
		common.Log.Trace("lastEndX=%.2f", lastEndX)
	}
	if len(words) > 0 {
		line := newLine(y, x, words)
		if averageCharWidth.running {
			line = removeDuplicates(line, averageCharWidth.ave)
		}
		lines = append(lines, line)
	}
	return lines
}

// orientKeys returns the keys of `tlOrient` as a sorted slice.
func orientKeys(tlOrient map[int]TextList) []int {
	keys := []int{}
	for k := range tlOrient {
		keys = append(keys, k)
	}
	sort.Ints(keys)
	return keys
}

// exponAve implements an exponential average.
type exponAve struct {
	ave     float64 // Current average value.
	running bool    // Has `ave` been set?
}

// update updates the exponential average `exp.ave` and returns it.
func (exp *exponAve) update(x float64) float64 {
	if !exp.running {
		exp.ave = x
		exp.running = true
	} else {
		// NOTE(peterwilliams97) 0.5 is a guess. It may be possible to improve average character
		// and space width estimation by tuning this value. It may be that different exponents
		// would work better for character and space estimation.
		exp.ave = (exp.ave + x) * 0.5
	}
	return exp.ave
}

// newLine returns the Line representation of strings `words` with y coordinate `y` and x
// coordinates `x`.
func newLine(y float64, x []float64, words []string) Line {
	dx := make([]float64, 0, len(x))
	for i := 1; i < len(x); i++ {
		dx = append(dx, x[i]-x[i-1])
	}
	return Line{Y: y, Dx: dx, Text: strings.Join(words, ""), Words: words}
}

// removeDuplicates returns `line` with duplicate characters removed. `charWidth` is the average
// character width for the line.
func removeDuplicates(line Line, charWidth float64) Line {
	if len(line.Dx) == 0 {
		return line
	}

	// NOTE(peterwilliams97) 0.3 is a guess. It may be possible to tune this to a better value.
	tol := charWidth * 0.3
	words := []string{line.Words[0]}
	var dxList []float64

	w0 := line.Words[0]
	for i, dx := range line.Dx {
		w := line.Words[i+1]
		if w != w0 || dx > tol {
			words = append(words, w)
			dxList = append(dxList, dx)
		}
		w0 = w
	}
	return Line{Y: line.Y, Dx: dxList, Text: strings.Join(words, ""), Words: words}
}

// combineDiacritics returns `line` with diacritics close to characters combined with the characters.
// `charWidth` is the average character width for the line.
// We have to do this because PDF can render diacritics separately to the characters they attach to
// in extracted text.
func combineDiacritics(line Line, charWidth float64) Line {
	if len(line.Dx) == 0 {
		return line
	}

	// NOTE(peterwilliams97) 0.2 is a guess. It may be possible to tune this to a better value.
	tol := charWidth * 0.2
	common.Log.Trace("combineDiacritics: charWidth=%.2f tol=%.2f", charWidth, tol)

	var words []string
	var dxList []float64
	w := line.Words[0]
	w, c := countDiacritic(w)
	delta := 0.0
	dx0 := 0.0
	parts := []string{w}
	numChars := c

	for i := 0; i < len(line.Dx); i++ {
		w = line.Words[i+1]
		w, c := countDiacritic(w)
		dx := line.Dx[i]
		if numChars+c <= 1 && delta+dx <= tol {
			if len(parts) == 0 {
				dx0 = dx
			} else {
				delta += dx
			}
			parts = append(parts, w)
			numChars += c
		} else {
			if len(parts) > 0 {
				if len(words) > 0 {
					dxList = append(dxList, dx0)
				}
				words = append(words, combine(parts))
			}
			parts = []string{w}
			numChars = c
			dx0 = dx
			delta = 0.0
		}
	}
	if len(parts) > 0 {
		if len(words) > 0 {
			dxList = append(dxList, dx0)
		}
		words = append(words, combine(parts))
	}

	if len(words) != len(dxList)+1 {
		common.Log.Error("Inconsistent: \nwords=%d %q\ndxList=%d %.2f",
			len(words), words, len(dxList), dxList)
		return line
	}
	return Line{Y: line.Y, Dx: dxList, Text: strings.Join(words, ""), Words: words}
}

// combine combines any diacritics in `parts` with the single non-diacritic character in `parts`.
func combine(parts []string) string {
	if len(parts) == 1 {
		// Must be a non-diacritic.
		return parts[0]
	}

	// We need to put the diacritics before the non-diacritic for NFKC normalization to work.
	diacritic := map[string]bool{}
	for _, w := range parts {
		r := []rune(w)[0]
		diacritic[w] = unicode.Is(unicode.Mn, r) || unicode.Is(unicode.Sk, r)
	}
	sort.SliceStable(parts, func(i, j int) bool { return !diacritic[parts[i]] && diacritic[parts[j]] })

	// Construct the NFKC-normalized concatenation of the diacritics and the non-diacritic.
	for i, w := range parts {
		parts[i] = strings.TrimSpace(norm.NFKC.String(w))
	}
	return strings.Join(parts, "")
}

// countDiacritic returns the combining diacritic version of `w` (usually itself) and the number of
// non-diacritics in `w` (0 or 1)
func countDiacritic(w string) (string, int) {
	runes := []rune(w)
	if len(runes) != 1 {
		return w, 1
	}
	r := runes[0]
	c := 1
	if unicode.Is(unicode.Mn, r) || unicode.Is(unicode.Sk, r) {
		c = 0
	}
	if w2, ok := diacritics[r]; ok {
		c = 0
		w = w2
	}
	return w, c
}

// diacritics is a map of diacritic characters that are not classified as unicode.Mn or unicode.Sk
// and the corresponding unicode.Mn or unicode.Sk characters. This map was copied from PdfBox.
// (https://svn.apache.org/repos/asf/pdfbox/trunk/pdfbox/src/main/java/org/apache/pdfbox/text/TextPosition.java)
var diacritics = map[rune]string{
	0x0060: "\u0300",
	0x02CB: "\u0300",
	0x0027: "\u0301",
	0x02B9: "\u0301",
	0x02CA: "\u0301",
	0x005e: "\u0302",
	0x02C6: "\u0302",
	0x007E: "\u0303",
	0x02C9: "\u0304",
	0x00B0: "\u030A",
	0x02BA: "\u030B",
	0x02C7: "\u030C",
	0x02C8: "\u030D",
	0x0022: "\u030E",
	0x02BB: "\u0312",
	0x02BC: "\u0313",
	0x0486: "\u0313",
	0x055A: "\u0313",
	0x02BD: "\u0314",
	0x0485: "\u0314",
	0x0559: "\u0314",
	0x02D4: "\u031D",
	0x02D5: "\u031E",
	0x02D6: "\u031F",
	0x02D7: "\u0320",
	0x02B2: "\u0321",
	0x02CC: "\u0329",
	0x02B7: "\u032B",
	0x02CD: "\u0331",
	0x005F: "\u0332",
	0x204E: "\u0359",
}

// getCurrentFont returns the font on top of the font stack, or DefaultFont if the font stack is
// empty.
func (to *textObject) getCurrentFont() *model.PdfFont {
	if to.fontStack.empty() {
		common.Log.Debug("ERROR: No font defined. Using default.")
		return model.DefaultFont()
	}
	return to.fontStack.peek()
}

// getFont returns the font named `name` if it exists in the page's resources or an error if it
// doesn't. It caches the returned fonts.
func (to *textObject) getFont(name string) (*model.PdfFont, error) {
	if to.e.fontCache != nil {
		to.e.accessCount++
		entry, ok := to.e.fontCache[name]
		if ok {
			entry.access = to.e.accessCount
			return entry.font, nil
		}
	}

	// Font not in cache. Load it.
	font, err := to.getFontDirect(name)
	if err != nil {
		return nil, err
	}

	if to.e.fontCache != nil {
		entry := fontEntry{font, to.e.accessCount}

		// Eject a victim if the cache is full.
		if len(to.e.fontCache) >= maxFontCache {
			var names []string
			for name := range to.e.fontCache {
				names = append(names, name)
			}
			sort.Slice(names, func(i, j int) bool {
				return to.e.fontCache[names[i]].access < to.e.fontCache[names[j]].access
			})
			delete(to.e.fontCache, names[0])
		}
		to.e.fontCache[name] = entry
	}

	return font, nil
}

// fontEntry is a entry in the font cache.
type fontEntry struct {
	font   *model.PdfFont // The font being cached.
	access int64          // Last access. Used to determine LRU cache victims.
}

// maxFontCache is the maximum number of PdfFont's in fontCache.
const maxFontCache = 10

// getFontDirect returns the font named `name` if it exists in the page's resources or an error if
// it doesn't. Accesses page resources directly (not cached).
func (to *textObject) getFontDirect(name string) (*model.PdfFont, error) {
<<<<<<< HEAD
=======

	// This is a hack for testing.
	if name == "UniDocCourier" {
		return model.NewStandard14FontMustCompile(fonts.CourierName), nil
	}

>>>>>>> 650dbf80
	fontObj, err := to.getFontDict(name)
	if err != nil {
		return nil, err
	}
	font, err := model.NewPdfFontFromPdfObject(fontObj)
	if err != nil {
		common.Log.Debug("getFontDirect: NewPdfFontFromPdfObject failed. name=%#q err=%v", name, err)
	}
	return font, err
}

// getFontDict returns the font dict with key `name` if it exists in the page's Font resources or
// an error if it doesn't.
func (to *textObject) getFontDict(name string) (fontObj core.PdfObject, err error) {
	resources := to.e.resources
	if resources == nil {
		common.Log.Debug("getFontDict. No resources. name=%#q", name)
		return nil, nil
	}
	fontObj, found := resources.GetFontByName(core.PdfObjectName(name))
	if !found {
		common.Log.Debug("ERROR: getFontDict: Font not found: name=%#q", name)
		return nil, errors.New("font not in resources")
	}
	return fontObj, nil
<<<<<<< HEAD
=======
}

// getCharMetrics returns the character metrics for the code points in `text1` for font `font`.
func getCharMetrics(font *model.PdfFont, text string) (metrics []fonts.CharMetrics, err error) {
	encoder := font.Encoder()
	if encoder == nil {
		return nil, errors.New("no font encoder")
	}
	for _, r := range text {
		glyph, found := encoder.RuneToGlyph(r)
		if !found {
			common.Log.Debug("Error! Glyph not found for rune=%s", r)
			glyph = "space"
		}
		m, ok := font.GetGlyphCharMetrics(glyph)
		if !ok {
			common.Log.Debug("ERROR: Metrics not found for rune=%+v glyph=%#q", r, glyph)
		}
		metrics = append(metrics, m)
	}
	return metrics, nil
>>>>>>> 650dbf80
}<|MERGE_RESOLUTION|>--- conflicted
+++ resolved
@@ -1199,15 +1199,6 @@
 // getFontDirect returns the font named `name` if it exists in the page's resources or an error if
 // it doesn't. Accesses page resources directly (not cached).
 func (to *textObject) getFontDirect(name string) (*model.PdfFont, error) {
-<<<<<<< HEAD
-=======
-
-	// This is a hack for testing.
-	if name == "UniDocCourier" {
-		return model.NewStandard14FontMustCompile(fonts.CourierName), nil
-	}
-
->>>>>>> 650dbf80
 	fontObj, err := to.getFontDict(name)
 	if err != nil {
 		return nil, err
@@ -1233,28 +1224,4 @@
 		return nil, errors.New("font not in resources")
 	}
 	return fontObj, nil
-<<<<<<< HEAD
-=======
-}
-
-// getCharMetrics returns the character metrics for the code points in `text1` for font `font`.
-func getCharMetrics(font *model.PdfFont, text string) (metrics []fonts.CharMetrics, err error) {
-	encoder := font.Encoder()
-	if encoder == nil {
-		return nil, errors.New("no font encoder")
-	}
-	for _, r := range text {
-		glyph, found := encoder.RuneToGlyph(r)
-		if !found {
-			common.Log.Debug("Error! Glyph not found for rune=%s", r)
-			glyph = "space"
-		}
-		m, ok := font.GetGlyphCharMetrics(glyph)
-		if !ok {
-			common.Log.Debug("ERROR: Metrics not found for rune=%+v glyph=%#q", r, glyph)
-		}
-		metrics = append(metrics, m)
-	}
-	return metrics, nil
->>>>>>> 650dbf80
 }