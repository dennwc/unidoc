--- conflicted
+++ resolved
@@ -1326,13 +1326,7 @@
 	common.Log.Trace("-Read indirect obj")
 	bb, err := parser.reader.Peek(20)
 	if err != nil {
-<<<<<<< HEAD
-		if !(parser.suppressEOF && err == io.EOF) {
-			common.Log.Debug("ERROR: Fail to read indirect obj. err=%v", err)
-		}
-=======
 		common.Log.Debug("ERROR: Fail to read indirect obj. err=%v", err)
->>>>>>> ca4f928d
 		return &indirect, err
 	}
 	common.Log.Trace("(indirect obj peek \"%s\"", string(bb))
