--- conflicted
+++ resolved
@@ -20,7 +20,6 @@
 	"github.com/unidoc/unidoc/common"
 )
 
-var ObjCounts = map[int]int{}
 
 // Regular Expressions for parsing and identifying object signatures.
 var rePdfVersion = regexp.MustCompile(`%PDF-(\d)\.(\d)`)
@@ -101,7 +100,7 @@
 	for {
 		bb, err := parser.reader.Peek(1)
 		if err != nil {
-			common.Log.Error("Error %s", err)
+			common.Log.Debug("Error %s", err.Error())
 			return err
 		}
 		if isFirst && bb[0] != '%' {
@@ -134,7 +133,7 @@
 	for {
 		bb, err := parser.reader.Peek(1)
 		if err != nil {
-			common.Log.Error("Error %s", err)
+			common.Log.Debug("Error %s", err.Error())
 			return commentText, err
 		}
 		if isFirst && bb[0] != '%' {
@@ -158,7 +157,7 @@
 	for {
 		bb, err := parser.reader.Peek(1)
 		if err != nil {
-			common.Log.Error("Error %s", err)
+			common.Log.Debug("Error %s", err.Error())
 			return lineStr, err
 		}
 		if (bb[0] != '\r') && (bb[0] != '\n') {
@@ -193,7 +192,7 @@
 				parser.readComment()
 				parser.skipSpaces()
 			} else {
-				common.Log.Error("Error: Name starting with %s (% x)", bb, bb)
+				common.Log.Debug("ERROR Name starting with %s (% x)", bb, bb)
 				return PdfObjectName(name), fmt.Errorf("Invalid name: (%c)", bb[0])
 			}
 		} else {
@@ -256,7 +255,7 @@
 			break // Handle like EOF
 		}
 		if err != nil {
-			common.Log.Error("ERROR %s", err)
+			common.Log.Debug("ERROR %s", err)
 			return nil, err
 		}
 		if allowSigns && (bb[0] == '-' || bb[0] == '+') {
@@ -470,7 +469,7 @@
 
 	result := reReference.FindStringSubmatch(string(refStr))
 	if len(result) < 3 {
-		common.Log.Error("Error parsing reference")
+		common.Log.Debug("Error parsing reference")
 		return objref, errors.New("Unable to parse reference")
 	}
 
@@ -569,7 +568,7 @@
 				return num, err
 			}
 
-			common.Log.Error("Unknown (peek %q)", peekStr)
+			common.Log.Debug("ERROR Unknown (peek \"%s\")", peekStr)
 			return nil, errors.New("Object parsing error - unexpected pattern")
 		}
 	}
@@ -613,7 +612,7 @@
 		keyName, err := parser.parseName()
 		common.Log.Trace("Key: %s", keyName)
 		if err != nil {
-			common.Log.Error("Could not parse name err=%#v", err)
+			common.Log.Debug("ERROR Returning name err %s", err)
 			return nil, err
 		}
 
@@ -622,15 +621,9 @@
 			// space.  For example "\Boundsnull"
 			newKey := keyName[0 : len(keyName)-4]
 			common.Log.Debug("Taking care of null bug (%s)", keyName)
-<<<<<<< HEAD
-			common.Log.Debug("New key %q = null", newKey)
-			this.skipSpaces()
-			bb, _ := this.reader.Peek(1)
-=======
 			common.Log.Debug("New key \"%s\" = null", newKey)
 			parser.skipSpaces()
 			bb, _ := parser.reader.Peek(1)
->>>>>>> 59ba180d
 			if bb[0] == '/' {
 				dict.Set(newKey, MakeNull())
 				continue
@@ -648,7 +641,6 @@
 		common.Log.Trace("dict[%s] = %s", keyName, val.String())
 	}
 	common.Log.Trace("returning PDF Dict!")
-
 
 	return dict, nil
 }
@@ -728,7 +720,7 @@
 		result2 := reXrefEntry.FindStringSubmatch(txt)
 		if len(result2) == 4 {
 			if insideSubsection == false {
-				common.Log.Error("Xref invalid format!\n")
+				common.Log.Debug("ERROR Xref invalid format!\n")
 				return nil, errors.New("Xref invalid format")
 			}
 
@@ -779,20 +771,15 @@
 			trailer, err = parser.ParseDict()
 			common.Log.Trace("EOF reading trailer dict!")
 			if err != nil {
-				common.Log.Error("Error parsing trailer dict (%s)", err)
+				common.Log.Debug("Error parsing trailer dict (%s)", err)
 				return nil, err
 			}
 			break
 		}
 
 		if txt == "%%EOF" {
-<<<<<<< HEAD
-			common.Log.Error("End of file - trailer not found - error!")
-			return nil, errors.New("End of file - trailer not found!")
-=======
 			common.Log.Debug("ERROR: end of file - trailer not found - error!")
 			return nil, errors.New("End of file - trailer not found")
->>>>>>> 59ba180d
 		}
 
 		common.Log.Trace("xref more : %s", txt)
@@ -813,28 +800,28 @@
 
 	xrefObj, err := parser.ParseIndirectObject()
 	if err != nil {
-		common.Log.Error("Failed to read xref object")
+		common.Log.Debug("ERROR: Failed to read xref object")
 		return nil, errors.New("Failed to read xref object")
 	}
 
 	common.Log.Trace("XRefStm object: %s", xrefObj)
 	xs, ok := xrefObj.(*PdfObjectStream)
 	if !ok {
-<<<<<<< HEAD
-		common.Log.Error("XRefStm pointing to non-stream object!")
-		return nil, errors.New("XRefStm pointing to a non-stream object!")
-=======
 		common.Log.Debug("ERROR: XRefStm pointing to non-stream object!")
 		return nil, errors.New("XRefStm pointing to a non-stream object")
->>>>>>> 59ba180d
 	}
 
 	trailerDict := xs.PdfObjectDictionary
 
 	sizeObj, ok := xs.PdfObjectDictionary.Get("Size").(*PdfObjectInteger)
 	if !ok {
-		common.Log.Error("Missing size from xref stm")
+		common.Log.Debug("ERROR: Missing size from xref stm")
 		return nil, errors.New("Missing Size from xref stm")
+	}
+	// Sanity check to avoid DoS attacks. Maximum number of indirect objects on 32 bit system.
+	if int64(*sizeObj) > 8388607 {
+		common.Log.Debug("ERROR: xref Size exceeded limit, over 8388607 (%d)", *sizeObj)
+		return nil, errors.New("Range check error")
 	}
 
 	wObj := xs.PdfObjectDictionary.Get("W")
@@ -845,7 +832,7 @@
 
 	wLen := len(*wArr)
 	if wLen != 3 {
-		common.Log.Error("Unsupported xref stm (len(W) != 3 - %d)", wLen)
+		common.Log.Debug("ERROR: Unsupported xref stm (len(W) != 3 - %d)", wLen)
 		return nil, errors.New("Unsupported xref stm len(W) != 3")
 	}
 
@@ -868,7 +855,6 @@
 		common.Log.Debug("ERROR: Unable to decode stream: %v", err)
 		return nil, err
 	}
-	common.Log.Debug("@@ ds=%d %T %+v\n", len(ds), ds, ds)
 
 	s0 := int(b[0])
 	s1 := int(b[0] + b[1])
@@ -950,7 +936,7 @@
 
 	if entries != len(indexList) {
 		// If mismatch -> error (already allowing mismatch of 1 if Index not specified).
-		common.Log.Error("xref stm: num entries != len(indices) (%d != %d)", entries, len(indexList))
+		common.Log.Debug("ERROR: xref stm: num entries != len(indices) (%d != %d)", entries, len(indexList))
 		return nil, errors.New("Xref stm num entries != len(indices)")
 	}
 
@@ -1035,7 +1021,7 @@
 				common.Log.Trace("entry: %s", parser.xrefs[objNum])
 			}
 		} else {
-			common.Log.Error("--------INVALID TYPE XrefStm invalid?-------")
+			common.Log.Debug("ERROR: --------INVALID TYPE XrefStm invalid?-------")
 			// Continue, we do not define anything -> null object.
 			// 7.5.8.3:
 			//
@@ -1147,13 +1133,8 @@
 // 3. Check the Prev xref
 // 4. Continue looking for Prev until not found.
 //
-<<<<<<< HEAD
-// The earlier xrefs have higher precedence.  If objects are already
-// loaded then older versions of them will be ignored.
-=======
 // The earlier xrefs have higher precedence.  If objects already
 // loaded will ignore older versions.
->>>>>>> 59ba180d
 //
 func (parser *PdfParser) loadXrefs() (*PdfObjectDictionary, error) {
 	parser.xrefs = make(XrefTable)
@@ -1211,11 +1192,11 @@
 	common.Log.Trace("startxref at %d", offsetXref)
 
 	if offsetXref > fSize {
-		common.Log.Error("Xref offset outside of file")
+		common.Log.Debug("ERROR: Xref offset outside of file")
 		common.Log.Debug("Attempting repair")
 		offsetXref, err = parser.repairLocateXref()
 		if err != nil {
-			common.Log.Error("Repair attempt failed (%s)")
+			common.Log.Debug("ERROR: Repair attempt failed (%s)")
 			return nil, err
 		}
 	}
@@ -1366,7 +1347,7 @@
 
 	result := reIndirectObject.FindStringSubmatch(string(hb))
 	if len(result) < 3 {
-		common.Log.Error("Unable to find object signature (%s)", string(hb))
+		common.Log.Debug("ERROR: Unable to find object signature (%s)", string(hb))
 		return &indirect, errors.New("Unable to detect indirect object signature")
 	}
 
@@ -1375,7 +1356,6 @@
 	indirect.ObjectNumber = int64(on)
 	indirect.GenerationNumber = int64(gn)
 
-	ObjCounts[on]++
 
 	for {
 		bb, err := parser.reader.Peek(2)
@@ -1490,7 +1470,7 @@
 						return nil, err
 					}
 
-					streamobj := PdfObjectStream{} // !@#$
+					streamobj := PdfObjectStream{}
 					streamobj.Stream = stream
 					streamobj.PdfObjectDictionary = indirect.PdfObject.(*PdfObjectDictionary)
 					streamobj.ObjectNumber = indirect.ObjectNumber
@@ -1540,12 +1520,7 @@
 	// Start by reading the xrefs (from bottom).
 	trailer, err := parser.loadXrefs()
 	if err != nil {
-<<<<<<< HEAD
-		common.Log.Error("Failed to load xref table! %s", err)
-		// Try to rebuild entire xref table?
-=======
 		common.Log.Debug("ERROR: Failed to load xref table! %s", err)
->>>>>>> 59ba180d
 		return nil, err
 	}
 
